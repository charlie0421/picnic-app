--- conflicted
+++ resolved
@@ -2,12 +2,8 @@
 
 import 'package:flutter/material.dart';
 import 'package:flutter_inappwebview/flutter_inappwebview.dart';
-<<<<<<< HEAD
 import 'package:app_tracking_transparency/app_tracking_transparency.dart';
 import 'package:picnic_lib/ui/style.dart';
-=======
-import 'package:picnic_lib/core/utils/privacy_consent_manager.dart';
->>>>>>> d90b045a
 
 import 'video_webview_interface.dart';
 
@@ -26,7 +22,6 @@
 
   @override
   Widget build(BuildContext context) {
-<<<<<<< HEAD
     return FutureBuilder<TrackingStatus>(
       future: AppTrackingTransparency.trackingAuthorizationStatus,
       builder: (context, snapshot) {
@@ -45,7 +40,7 @@
             ),
           );
         }
-        
+
         return Container(
           constraints: const BoxConstraints(
             minHeight: 200,
@@ -138,70 +133,6 @@
               ),
             ],
           ),
-=======
-    return FutureBuilder<bool>(
-      future: PrivacyConsentManager.canShowPersonalizedAds(),
-      builder: (context, snapshot) {
-        final canTrack = snapshot.data ?? false;
-
-        return InAppWebView(
-          initialUrlRequest: URLRequest(
-            url: WebUri('https://www.youtube.com/embed/$videoId'),
-            headers: {
-              if (!canTrack) ...{
-                'DNT': '1', // Do Not Track
-                'Sec-GPC': '1', // Global Privacy Control
-              },
-            },
-          ),
-          initialSettings: InAppWebViewSettings(
-            mediaPlaybackRequiresUserGesture: false,
-            transparentBackground: true,
-            useShouldOverrideUrlLoading: true,
-            // ATT 거부 시 쿠키/추적 제한
-            thirdPartyCookiesEnabled: canTrack,
-            // 추적 거부 시 캐시 사용 안함
-            cacheEnabled: canTrack,
-            // 개인정보 보호 강화
-            incognito: !canTrack,
-            // 추적 거부 시 localStorage 제한
-            javaScriptEnabled: true,
-            domStorageEnabled: canTrack,
-          ),
-          onWebViewCreated: (controller) async {
-            _controller = controller;
-            if (!canTrack) {
-              await controller.evaluateJavascript(source: '''
-                // 추적 스크립트 비활성화
-                window.doNotTrack = "1";
-                navigator.globalPrivacyControl = true;
-                
-                // 로컬 스토리지 비활성화
-                localStorage.clear();
-                Object.defineProperty(window, 'localStorage', {
-                  value: null,
-                  writable: false
-                });
-              ''');
-            }
-          },
-          onLoadStart: (controller, url) {
-            onLoadingChanged(true);
-          },
-          onProgressChanged: (controller, progress) {
-            onProgressChanged(progress / 100);
-          },
-          onLoadStop: (controller, url) {
-            onLoadingChanged(false);
-          },
-          shouldOverrideUrlLoading: (controller, navigationAction) async {
-            final url = navigationAction.request.url?.toString() ?? '';
-            if (url.startsWith('https://www.youtube.com/')) {
-              return NavigationActionPolicy.ALLOW;
-            }
-            return NavigationActionPolicy.CANCEL;
-          },
->>>>>>> d90b045a
         );
       },
     );
